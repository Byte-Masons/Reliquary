// SPDX-License-Identifier: MIT

pragma solidity 0.8.9;
pragma experimental ABIEncoderV2;

import "./Relic.sol";
import "./interfaces/ICurve.sol";
import "./interfaces/IRewarder.sol";
import "./libraries/SignedSafeMath.sol";
import "@openzeppelin/contracts/utils/Multicall.sol";
import "@openzeppelin/contracts/access/Ownable.sol";
import "@openzeppelin/contracts/token/ERC20/utils/SafeERC20.sol";
import "@openzeppelin/contracts/security/ReentrancyGuard.sol";

interface INFTDescriptor {
    function constructTokenURI(
        uint256 tokenId,
        string memory underlying,
        uint256 poolId,
        uint256 amount,
        uint256 pendingOath,
        uint256 entry,
        address curveAddress
    ) external pure returns (string memory);
}

// TODO tess3rac7 can consider migrating from Ownable to AccessControl

/*
 + NOTE: Maybe make BASE_OATH_PER_BLOCK an upgradable function call so we can curve that too
 + NOTE: Add UniV3's NFT metadata standard so marketplace frontends can return json data
 + NOTE: Work on quality of life abstractions and position management
*/

/*
 + @title Reliquary
 + @author Justin Bebis, Zokunei & the Byte Masons team
 + @notice Built on the MasterChefV2 system authored by Sushi's team
 +
 + // TODO tess3rac7 need some more ELI5 here. Define "position," "maturity" first
 +
 + @notice This system is designed to modify Masterchef accounting logic such that
 + behaviors can be programmed on a per-pool basis using a curve library, which
 + modifies emissions based on position maturity and binds it to the base rate
 + using a per-token aggregated average
 +
 + // TODO tess3rac7 "position" used in two different contexts below, reconcile
 +
 + @notice Deposits are tracked by position instead of by user, and mapped to an individual
 + NFT as opposed to an EOA. This allows for increased composability without affecting
 + accounting logic too much, and users can exit their position without withdrawing
 + their liquidity oShriner sacrificing their position's maturity.
 +
 + // TODO tess3rac7 typo above ^ needs fixing
*/
contract Reliquary is Relic, Ownable, Multicall, ReentrancyGuard {
    using SignedSafeMath for int256;
    using SafeERC20 for IERC20;

    // TODO tess3rac7 is there a better term than PositionInfo? RelicInfo?
    /*
     + @notice Info for each Reliquary position.
     + `amount` LP token amount the position owner has provided.
     + `rewardDebt` The amount of OATH entitled to the position owner.
     + `entry` Used to determine the entry of the position
     + `poolId` ID of the pool to which this position belongs.
    */
    struct PositionInfo {
        uint256 amount;
        int256 rewardDebt;
        uint256 entry; // position owner's relative entry into the pool.
        uint256 poolId; // ensures that a single Relic is only used for one pool.
    }

    /*
     + @notice Info of each Reliquary pool
     + `accOathPerShare` Accumulated OATH per share of pool (1 / 1e12)
     + `lastRewardTime` Last timestamp the accumulated OATH was updated
     + `allocPoint` pool's individual allocation - ratio of the total allocation
     + `averageEntry` average entry time of each share, used to determine pool maturity
     + `curveAddress` math library used to curve emissions
    */
    struct PoolInfo {
        uint256 accOathPerShare;
        uint256 lastRewardTime;
        uint256 allocPoint;
        uint256 averageEntry;
        address curveAddress;
    }

    /*
     + @notice used to determine position's emission modifier
     + `param` distance the % distance the position is from the curve, in base 10000
     + `param` placement flag to note whether position is above or below the average maturity
    */
    // TODO tess3rac7 this could also use a rename
    struct Position {
        uint256 distance;
        Placement placement;
    }

    // @notice used to determine whether a position is above or below the average curve
    enum Placement {
        ABOVE,
        BELOW
    }

    // @notice used to determine whether the average entry is increased or decreased
    enum Kind {
        DEPOSIT,
        WITHDRAW
    }

    /// @notice Address of OATH contract.
    IERC20 public immutable OATH;
    /// @notice Address of the `NFTDescriptor` which generates the `tokenURI`.
    INFTDescriptor public nftDescriptor;
    /// @notice Info of each MCV2 pool.
    PoolInfo[] public poolInfo;
    /// @notice Address of the LP token for each MCV2 pool.
    IERC20[] public lpToken;
    /// @notice Address of each `IRewarder` contract in MCV2.
    IRewarder[] public rewarder;

    /// @notice Info of each staked position
    mapping(uint256 => PositionInfo) public positionForId;
    // TODO tess3rac7 maybe rename this mapping as well..

    /// @notice ensures the same token isn't added to the contract twice
    mapping(address => bool) public hasBeenAdded;

    /// @dev Total allocation points. Must be the sum of all allocation points in all pools.
    uint256 public totalAllocPoint;

    uint256 private constant EMISSIONS_PER_MILLISECOND = 1e8;
    uint256 private constant ACC_OATH_PRECISION = 1e12;
    uint256 private constant BASIS_POINTS = 10_000;

    event Deposit(
        address indexed user,
        uint256 indexed pid,
        uint256 amount,
        address indexed to,
        uint256 positionId // TODO tess3rac7 can rename as well (if we rename positionId to nftId)
    );
    event Withdraw(
        address indexed user,
        uint256 indexed pid,
        uint256 amount,
        address indexed to,
        uint256 positionId // TODO tess3rac7 can rename as well (if we rename positionId to nftId)
    );
    event EmergencyWithdraw(
        address indexed user,
        uint256 indexed pid,
        uint256 amount,
        address indexed to,
        uint256 positionId // TODO tess3rac7 can rename as well (if we rename positionId to nftId)
    );
    event Harvest(
        address indexed user,
        uint256 indexed pid,
        uint256 amount,
        uint256 positionId // TODO tess3rac7 can rename as well (if we rename positionId to nftId)
    );
    event LogPoolAddition(
        uint256 pid,
        uint256 allocPoint,
        IERC20 indexed lpToken,
        IRewarder indexed rewarder,
        address indexed curve
    );
    event LogPoolModified(uint256 indexed pid, uint256 allocPoint, IRewarder indexed rewarder, address indexed curve);
    event LogUpdatePool(uint256 indexed pid, uint256 lastRewardTime, uint256 lpSupply, uint256 accOathPerShare);
    event LogInit();

    /// @param _oath The OATH token contract address.
    constructor(IERC20 _oath, INFTDescriptor _nftDescriptor) {
        OATH = _oath;
        nftDescriptor = _nftDescriptor;
    }

    function tokenURI(uint256 tokenId) public view override(ERC721) returns (string memory) {
        //NOTE: must use test values until Relics are linked to only one pool
        require (_exists(tokenId));
        PositionInfo memory position = positionInfo[0][tokenId];
        return nftDescriptor.constructTokenURI(tokenId, "test", 0, position.amount, pendingOath(0, tokenId), position.entry, poolInfo[0].curveAddress);
    }

    /// @notice Returns the number of MCV2 pools.
    function poolLength() public view returns (uint256 pools) {
        pools = poolInfo.length;
    }

    /*
     + @notice Add a new pool for the specified LP.
     +         Can only be called by the owner.
     +
     + @param allocPoint the allocation points for the new pool
     + @param _lpToken address of the pooled ERC-20 token
     + @param _rewarder Address of the rewarder delegate
     + @param curve Address of the curve library
    */
    function addPool(
        uint256 allocPoint,
        IERC20 _lpToken,
        IRewarder _rewarder,
        ICurve curve
    ) public onlyOwner {
        require(!hasBeenAdded[address(_lpToken)], "this token has already been added");
        require(_lpToken != OATH, "same token");

        totalAllocPoint += allocPoint;
        lpToken.push(_lpToken);
        rewarder.push(_rewarder);

        poolInfo.push(
            PoolInfo({
                allocPoint: allocPoint,
                lastRewardTime: _timestamp(),
                accOathPerShare: 0,
                averageEntry: 0,
                curveAddress: address(curve)
            })
        );
        hasBeenAdded[address(_lpToken)] = true;

        emit LogPoolAddition((lpToken.length - 1), allocPoint, _lpToken, _rewarder, address(curve));
    }

    /*
     + @notice Modify the given pool's properties.
     +         Can only be called by the owner.
     +
     + @param pid The index of the pool. See `poolInfo`.
     + @param allocPoint New AP of the pool.
     + @param _rewarder Address of the rewarder delegate.
     + @param curve Address of the curve library
     + @param overwriteRewarder True if _rewarder should be set. Otherwise `_rewarder` is ignored.
     + @param overwriteCurve True if curve should be set. Otherwise `curve` is ignored.
    */
    function modifyPool(
        uint256 pid,
        uint256 allocPoint,
        IRewarder _rewarder,
        ICurve curve,
        bool overwriteRewarder,
        bool overwriteCurve
    ) public onlyOwner {
        require(pid < poolInfo.length, "set: pool does not exist");

        totalAllocPoint -= poolInfo[pid].allocPoint;
        totalAllocPoint += allocPoint;
        poolInfo[pid].allocPoint = allocPoint;

        if (overwriteRewarder) {
            rewarder[pid] = _rewarder;
        }

        if (overwriteCurve) {
            poolInfo[pid].curveAddress = address(curve);
        }

        emit LogPoolModified(
            pid,
            allocPoint,
            overwriteRewarder ? _rewarder : rewarder[pid],
            overwriteCurve ? address(curve) : poolInfo[pid].curveAddress
        );
    }

    /*
     + @notice View function to see pending OATH on frontend.
     + @param positionId ID of the position.
     + @return pending OATH reward for a given position owner.
    */
    // TODO tess3rac7 rename positionId above and below as well accordingly
<<<<<<< HEAD
    function pendingOath(uint256 _pid, uint256 positionId) public view returns (uint256 pending) {
        PositionInfo storage position = positionInfo[_pid][positionId];
=======
    function pendingOath(uint256 positionId) external view returns (uint256 pending) {
        _ensureValidPosition(positionId);
>>>>>>> 54fdf61b

        PositionInfo storage position = positionForId[positionId];
        PoolInfo storage pool = poolInfo[position.poolId];
        uint256 accOathPerShare = pool.accOathPerShare;
        uint256 lpSupply = _poolBalance(position.poolId);

        uint256 millisSinceReward = _timestamp() - pool.lastRewardTime;
        if (millisSinceReward != 0 && lpSupply != 0) {
            uint256 oathReward = (millisSinceReward * EMISSIONS_PER_MILLISECOND * pool.allocPoint) / totalAllocPoint;
            accOathPerShare += (oathReward * ACC_OATH_PRECISION) / lpSupply;
        }

        int256 rawPending = int256((position.amount * accOathPerShare) / ACC_OATH_PRECISION) - position.rewardDebt;
        pending = _calculateEmissions(rawPending.toUInt256(), positionId);
    }

    /*
     + @notice Update reward variables for all pools. Be careful of gas spending!
     + @param pids Pool IDs of all to be updated. Make sure to update all active pools.
    */
    function massUpdatePools(uint256[] calldata pids) external {
        for (uint256 i = 0; i < pids.length; i++) {
            updatePool(pids[i]);
        }
    }

    /*
     + @notice Update reward variables of the given pool.
     + @param pid The index of the pool. See `poolInfo`.
     + @return pool Returns the pool that was updated.
    */
    function updatePool(uint256 pid) public nonReentrant {
        PoolInfo storage pool = poolInfo[pid];
        uint256 millisSinceReward = _timestamp() - pool.lastRewardTime;

        if (millisSinceReward != 0) {
            uint256 lpSupply = _poolBalance(pid);

            if (lpSupply != 0) {
                uint256 oathReward = (millisSinceReward * EMISSIONS_PER_MILLISECOND * pool.allocPoint) /
                    totalAllocPoint;
                pool.accOathPerShare += (oathReward * ACC_OATH_PRECISION) / lpSupply;
            }

            pool.lastRewardTime = _timestamp();

            emit LogUpdatePool(pid, pool.lastRewardTime, lpSupply, pool.accOathPerShare);
        }
    }

    function createRelicAndDeposit(
        address to,
        uint256 pid,
        uint256 amount
    ) public returns (uint256 id) {
        require(pid < poolInfo.length, "invalid pool ID");
        id = mint(to);
        positionForId[id].poolId = pid;
        _deposit(amount, id);
    }

    /*
     + @notice Deposit LP tokens to Reliquary for OATH allocation.
     + @param _amount token amount to deposit.
     + @param _positionId NFT ID of the receiver of `amount` deposit benefit.
    */
    function deposit(uint256 amount, uint256 positionId) external {
        _ensureValidPosition(positionId);
        _deposit(amount, positionId);
    }

    /*
     + @dev Internal deposit function that assumes _positionId is valid.
    */
    function _deposit(uint256 amount, uint256 positionId) internal {
        require(amount != 0, "depositing 0 amount");
        PositionInfo storage position = positionForId[positionId];

        updatePool(position.poolId);
        _updateEntry(amount, positionId);
        _updateAverageEntry(position.poolId, amount, Kind.DEPOSIT);

        PoolInfo storage pool = poolInfo[position.poolId];

        position.amount += amount;
        position.rewardDebt += int256((amount * pool.accOathPerShare) / ACC_OATH_PRECISION);

        IRewarder _rewarder = rewarder[position.poolId];
        address to = ownerOf(positionId);
        if (address(_rewarder) != address(0)) {
            _rewarder.onOathReward(position.poolId, to, to, 0, position.amount);
        }

        lpToken[position.poolId].safeTransferFrom(msg.sender, address(this), amount);

        emit Deposit(msg.sender, position.poolId, amount, to, positionId);
    }

    /*
     + @notice Withdraw LP tokens from Reliquary.
     + @param amount LP token amount to withdraw.
     + @param positionId NFT ID of the receiver of the tokens.
    */
    function withdraw(uint256 amount, uint256 positionId) public {
        _ensureValidPosition(positionId);
        address to = ownerOf(positionId);
        require(to == msg.sender, "you do not own this position");
        require(amount != 0, "withdrawing 0 amount");

        PositionInfo storage position = positionForId[positionId];
        updatePool(position.poolId);

        PoolInfo storage pool = poolInfo[position.poolId];

        // Effects
        position.rewardDebt -= int256((amount * pool.accOathPerShare) / ACC_OATH_PRECISION);
        position.amount -= amount;
        _updateEntry(amount, positionId);
        _updateAverageEntry(position.poolId, amount, Kind.WITHDRAW);

        // Interactions
        IRewarder _rewarder = rewarder[position.poolId];
        if (address(_rewarder) != address(0)) {
            _rewarder.onOathReward(position.poolId, msg.sender, to, 0, position.amount);
        }

        lpToken[position.poolId].safeTransfer(to, amount);
        if (position.amount == 0) {
            burn(positionId);
            delete (positionForId[positionId]);
        }

        emit Withdraw(msg.sender, position.poolId, amount, to, positionId);
    }

    /*
     + @notice Harvest proceeds for transaction sender to owner of `positionId`.
     + @param _positionId NFT ID of the receiver of OATH rewards.
    */
    function harvest(uint256 positionId) public {
        _ensureValidPosition(positionId);
        address to = ownerOf(positionId);
        require(to == msg.sender, "you do not own this position");

        PositionInfo storage position = positionForId[positionId];
        updatePool(position.poolId);

        PoolInfo storage pool = poolInfo[position.poolId];

        int256 accumulatedOath = int256((position.amount * pool.accOathPerShare) / ACC_OATH_PRECISION);
        uint256 _pendingOath = (accumulatedOath - position.rewardDebt).toUInt256();
        uint256 _curvedOath = _calculateEmissions(_pendingOath, positionId);

        // Effects
        position.rewardDebt = accumulatedOath;

        // Interactions
        if (_curvedOath != 0) {
            OATH.safeTransfer(to, _curvedOath);
        }

        IRewarder _rewarder = rewarder[position.poolId];
        if (address(_rewarder) != address(0)) {
            _rewarder.onOathReward(position.poolId, msg.sender, to, _curvedOath, position.amount);
        }

        emit Harvest(msg.sender, position.poolId, _curvedOath, positionId);
    }

    /*
     + @notice Withdraw LP tokens and harvest proceeds for transaction sender to owner of `positionId`.
     + @param amount token amount to withdraw.
     + @param positionId NFT ID of the receiver of the tokens and OATH rewards.
    */
    function withdrawAndHarvest(uint256 amount, uint256 positionId) public {
        _ensureValidPosition(positionId);
        address to = ownerOf(positionId);
        require(to == msg.sender, "you do not own this position");
        require(amount != 0, "withdrawing 0 amount");

        PositionInfo storage position = positionForId[positionId];
        updatePool(position.poolId);

        PoolInfo storage pool = poolInfo[position.poolId];
        int256 accumulatedOath = int256((position.amount * pool.accOathPerShare) / ACC_OATH_PRECISION);
        uint256 _pendingOath = (accumulatedOath - position.rewardDebt).toUInt256();
        uint256 _curvedOath = _calculateEmissions(_pendingOath, positionId);

        if (_curvedOath != 0) {
            OATH.safeTransfer(to, _curvedOath);
        }

        position.rewardDebt = accumulatedOath - int256((amount * pool.accOathPerShare) / ACC_OATH_PRECISION);
        position.amount -= amount;
        _updateEntry(amount, positionId);
        _updateAverageEntry(position.poolId, amount, Kind.WITHDRAW);

        IRewarder _rewarder = rewarder[position.poolId];
        if (address(_rewarder) != address(0)) {
            _rewarder.onOathReward(position.poolId, msg.sender, to, _curvedOath, position.amount);
        }

        lpToken[position.poolId].safeTransfer(to, amount);
        if (position.amount == 0) {
            burn(positionId);
            delete (positionForId[positionId]);
        }

        emit Withdraw(msg.sender, position.poolId, amount, to, positionId);
        emit Harvest(msg.sender, position.poolId, _curvedOath, positionId);
    }

    /*
     + @notice Withdraw without caring about rewards. EMERGENCY ONLY.
     + @param positionId NFT ID of the receiver of the tokens.
    */
    function emergencyWithdraw(uint256 positionId) public nonReentrant {
        _ensureValidPosition(positionId);
        address to = ownerOf(positionId);
        require(to == msg.sender, "you do not own this position");

        PositionInfo storage position = positionForId[positionId];
        uint256 amount = position.amount;

        position.amount = 0;
        position.rewardDebt = 0;
        _updateEntry(amount, positionId);
        _updateAverageEntry(position.poolId, amount, Kind.WITHDRAW);

        IRewarder _rewarder = rewarder[position.poolId];
        if (address(_rewarder) != address(0)) {
            _rewarder.onOathReward(position.poolId, msg.sender, to, 0, 0);
        }

        // Note: transfer can fail or succeed if `amount` is zero.
        lpToken[position.poolId].safeTransfer(to, amount);
        burn(positionId);
        delete (positionForId[positionId]);

        emit EmergencyWithdraw(msg.sender, position.poolId, amount, to, positionId);
    }

    /*
     + @notice pulls MasterChef data and passes it to the curve library
     + @param positionId - the position whose maturity curve you'd like to see
    */

    function curved(uint256 positionId) public view returns (uint256 _curved) {
        PositionInfo storage position = positionForId[positionId];
        PoolInfo memory pool = poolInfo[position.poolId];

        uint256 maturity = _timestamp() - position.entry;

        _curved = ICurve(pool.curveAddress).curve(maturity);
    }

    /*
     + @notice operates on the position's MasterChef emissions
     + @param amount OATH amount to modify
     + @param positionId the position that's being modified
    */
    function _calculateEmissions(uint256 amount, uint256 positionId) internal view returns (uint256 emissions) {
        (uint256 distance, Placement placement) = _calculateDistanceFromMean(positionId);

        if (placement == Placement.ABOVE) {
            emissions = (amount * (BASIS_POINTS + distance)) / BASIS_POINTS;
        } else if (placement == Placement.BELOW) {
            emissions = (amount * (BASIS_POINTS - distance)) / BASIS_POINTS;
        } else {
            emissions = amount;
        }
    }

    /*
     + @notice calculates how far the user's position maturity is from the average
     + @param positionId NFT ID of the position being assessed
    */

    function _calculateDistanceFromMean(uint256 positionId)
        internal
        view
        returns (uint256 distance, Placement placement)
    {
        PositionInfo storage positionInfo = positionForId[positionId];

        uint256 position = curved(positionId);
        uint256 mean = _calculateMean(positionInfo.poolId);

        if (position < mean) {
            distance = ((mean - position) * BASIS_POINTS) / mean;
            placement = Placement.BELOW;
        } else {
            distance = ((position - mean) * BASIS_POINTS) / mean;
            placement = Placement.ABOVE;
        }
    }

    /*
     + @notice calculates the average position of every token on the curve
     + @pid pid The index of the pool. See `poolInfo`.
     + @return the Y value based on X maturity in the context of the curve
    */

    function _calculateMean(uint256 pid) internal view returns (uint256 mean) {
        PoolInfo memory pool = poolInfo[pid];
        uint256 maturity = _timestamp() - pool.averageEntry;
        mean = ICurve(pool.curveAddress).curve(maturity);
    }

    /*
     + @notice updates the average entry time of each token in the pool
     + @param pid The index of the pool. See `poolInfo`.
     + @param amount the amount of tokens being accounted for
     + @param kind the action being performed (deposit / withdrawal)
    */

    function _updateAverageEntry(
        uint256 pid,
        uint256 amount,
        Kind kind
    ) internal returns (bool success) {
        PoolInfo storage pool = poolInfo[pid];
        uint256 lpSupply = _poolBalance(pid);
        if (lpSupply == 0) {
            pool.averageEntry = _timestamp();
            return true;
        } else {
            uint256 weight = (amount * 1e18) / lpSupply;
            uint256 maturity = _timestamp() - pool.averageEntry;
            if (kind == Kind.DEPOSIT) {
                pool.averageEntry += ((maturity * weight) / 1e18);
            } else {
                pool.averageEntry -= ((maturity * weight) / 1e18);
            }
            return true;
        }
    }

    /*
     + @notice updates the user's entry time based on the weight of their deposit or withdrawal
     + @param amount the amount of the deposit / withdrawal
     + @param positionId the NFT ID of the position being updated
    */

    function _updateEntry(uint256 amount, uint256 positionId) internal returns (bool success) {
        PositionInfo storage position = positionForId[positionId];
        if (position.amount == 0) {
            position.entry = _timestamp();
            return true;
        }
        uint256 weight = (amount * BASIS_POINTS) / position.amount;
        uint256 maturity = _timestamp() - position.entry;
        position.entry += ((maturity * weight) / BASIS_POINTS);
        return true;
    }

    /*
     + @notice returns the total deposits of the pool's token
     + @param pid The index of the pool. See `poolInfo`.
     + @return the amount of pool tokens held by the contract
    */

    function _poolBalance(uint256 pid) internal view returns (uint256 total) {
        total = IERC20(lpToken[pid]).balanceOf(address(this));
    }

    // Converting timestamp to miliseconds so precision isn't lost when we mutate the
    // user's entry time.

    function _timestamp() internal view returns (uint256 timestamp) {
        timestamp = block.timestamp * 1000;
    }

    /*
     + @dev Existing position is valid iff it has non-zero amount.
    */
    function _ensureValidPosition(uint256 positionId) internal view {
        PositionInfo storage position = positionForId[positionId];
        require(position.amount != 0, "invalid position ID");
    }
}<|MERGE_RESOLUTION|>--- conflicted
+++ resolved
@@ -5,24 +5,13 @@
 
 import "./Relic.sol";
 import "./interfaces/ICurve.sol";
+import "./interfaces/INFTDescriptor.sol";
 import "./interfaces/IRewarder.sol";
 import "./libraries/SignedSafeMath.sol";
 import "@openzeppelin/contracts/utils/Multicall.sol";
 import "@openzeppelin/contracts/access/Ownable.sol";
 import "@openzeppelin/contracts/token/ERC20/utils/SafeERC20.sol";
 import "@openzeppelin/contracts/security/ReentrancyGuard.sol";
-
-interface INFTDescriptor {
-    function constructTokenURI(
-        uint256 tokenId,
-        string memory underlying,
-        uint256 poolId,
-        uint256 amount,
-        uint256 pendingOath,
-        uint256 entry,
-        address curveAddress
-    ) external pure returns (string memory);
-}
 
 // TODO tess3rac7 can consider migrating from Ownable to AccessControl
 
@@ -181,10 +170,10 @@
     }
 
     function tokenURI(uint256 tokenId) public view override(ERC721) returns (string memory) {
-        //NOTE: must use test values until Relics are linked to only one pool
         require (_exists(tokenId));
-        PositionInfo memory position = positionInfo[0][tokenId];
-        return nftDescriptor.constructTokenURI(tokenId, "test", 0, position.amount, pendingOath(0, tokenId), position.entry, poolInfo[0].curveAddress);
+        PositionInfo storage position = positionForId[tokenId];
+        PoolInfo storage pool = poolInfo[position.poolId];
+        return nftDescriptor.constructTokenURI(tokenId, "test", position.poolId, position.amount, pendingOath(tokenId), position.entry, pool.curveAddress);
     }
 
     /// @notice Returns the number of MCV2 pools.
@@ -275,13 +264,8 @@
      + @return pending OATH reward for a given position owner.
     */
     // TODO tess3rac7 rename positionId above and below as well accordingly
-<<<<<<< HEAD
-    function pendingOath(uint256 _pid, uint256 positionId) public view returns (uint256 pending) {
-        PositionInfo storage position = positionInfo[_pid][positionId];
-=======
-    function pendingOath(uint256 positionId) external view returns (uint256 pending) {
+    function pendingOath(uint256 positionId) public view returns (uint256 pending) {
         _ensureValidPosition(positionId);
->>>>>>> 54fdf61b
 
         PositionInfo storage position = positionForId[positionId];
         PoolInfo storage pool = poolInfo[position.poolId];
