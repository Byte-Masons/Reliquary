--- conflicted
+++ resolved
@@ -239,29 +239,14 @@
         }
     }
 
-<<<<<<< HEAD
     function createPositionAndDeposit(address to, uint256 pid, uint256 amount) public nonReentrant returns (uint) {
-=======
-    function getPoolIdForPositionId(uint256 positionId) external view returns (uint256) {
-        PositionInfo memory position = positionInfo[positionId];
-        return position.poolId;
-    }
-
-    function createPositionAndDeposit(address to, uint256 pid, uint256 amount) public returns (uint) {
->>>>>>> bb4e9aee
       uint id = createNewPosition(to, pid);
       deposit(amount, id);
       return id;
     }
 
-<<<<<<< HEAD
     function createNewPosition(address to, uint256 pid) public nonReentrant returns (uint) {
       uint id = mint(to, pid);
-=======
-    function createNewPosition(address to, uint256 pid) public returns (uint) {
-      uint id = mint(to);
-      positionInfo[id].poolId = pid;
->>>>>>> bb4e9aee
       return id;
     }
 
@@ -271,14 +256,8 @@
      + @param amount token amount to deposit.
      + @param positionId NFT ID of the receiver of `amount` deposit benefit.
     */
-<<<<<<< HEAD
     function deposit(uint256 pid, uint256 amount, uint256 positionId) public nonReentrant {
         require(amount > 0, "depositing 0 amount");
-=======
-    function deposit(uint256 amount, uint256 positionId) public {
-        PositionInfo storage position = positionInfo[positionId];
-        uint pid = position.poolId;
->>>>>>> bb4e9aee
         PoolInfo memory pool = updatePool(pid);
         _updateAverageEntry(pid, amount, Kind.DEPOSIT);
         address to = ownerOf(positionId);
@@ -305,7 +284,6 @@
      + @param amount LP token amount to withdraw.
      + @param positionId NFT ID of the receiver of the tokens.
     */
-<<<<<<< HEAD
     function withdraw(uint256 pid, uint256 amount, uint256 positionId) public nonReentrant {
         require(ownerOf(positionId) == msg.sender, "you do not own this position");
         require(amount > 0, "withdrawing 0 amount");
@@ -313,13 +291,6 @@
         _updateAverageEntry(pid, amount, Kind.WITHDRAW);
         _updateEntry(pid, amount, positionId);
         PositionInfo storage position = positionInfo[pid][positionId];
-=======
-    function withdraw(uint256 amount, uint256 positionId) public {
-        PositionInfo storage position = positionInfo[positionId];
-        uint pid = position.poolId;
-        PoolInfo memory pool = updatePool(pid);
-        _updateAverageEntry(pid, amount, Kind.WITHDRAW);
->>>>>>> bb4e9aee
         address to = ownerOf(positionId);
 
         // Effects
@@ -332,11 +303,6 @@
             _rewarder.onRelicReward(pid, msg.sender, to, 0, position.amount);
         }
 
-<<<<<<< HEAD
-=======
-        _updateEntry(amount, positionId);
-        _updateAverageEntry(pid, amount, Kind.WITHDRAW);
->>>>>>> bb4e9aee
         lpToken[pid].safeTransfer(to, amount);
 
         emit Withdraw(msg.sender, pid, amount, to, positionId);
@@ -347,14 +313,8 @@
      + @param pid The index of the pool. See `poolInfo`.
      + @param positionId NFT ID of the receiver of RELIC rewards.
     */
-<<<<<<< HEAD
     function harvest(uint256 pid, uint256 positionId) public nonReentrant {
         require(ownerOf(positionId) == msg.sender, "you do not own this position");
-=======
-    function harvest(uint256 positionId) public {
-        PositionInfo storage position = positionInfo[positionId];
-        uint pid = position.poolId;
->>>>>>> bb4e9aee
         PoolInfo memory pool = updatePool(pid);
         address to = ownerOf(positionId);
         int256 accumulatedRelic = int256(position.amount * pool.accRelicPerShare / ACC_RELIC_PRECISION);
@@ -387,15 +347,9 @@
      + while still sending them the proper harvest amount before we modify their average entry time.
      + This is a UX decision, and is covered by the nonReentrant modifier.
     */
-<<<<<<< HEAD
     function withdrawAndHarvest(uint256 pid, uint256 amount, uint256 positionId) public nonReentrant {
         require(ownerOf(positionId) == msg.sender, "you do not own this position");
         require(amount > 0, "withdrawing 0 amount");
-=======
-    function withdrawAndHarvest(uint256 amount, uint256 positionId) public {
-        PositionInfo storage position = positionInfo[positionId];
-        uint pid = position.poolId;
->>>>>>> bb4e9aee
         PoolInfo memory pool = updatePool(pid);
         _updateAverageEntry(pid, amount, Kind.WITHDRAW);
         address to = ownerOf(positionId);
@@ -414,10 +368,6 @@
             _rewarder.onRelicReward(pid, msg.sender, to, _curvedRelic, position.amount);
         }
 
-<<<<<<< HEAD
-=======
-        _updateEntry(amount, positionId);
->>>>>>> bb4e9aee
         lpToken[pid].safeTransfer(to, amount);
 
         emit Withdraw(msg.sender, pid, amount, to, positionId);
@@ -429,15 +379,10 @@
      + @param pid The index of the pool. See `poolInfo`.
      + @param positionId NFT ID of the receiver of the tokens.
     */
-<<<<<<< HEAD
     function emergencyWithdraw(uint256 pid, uint256 positionId) public nonReentrant {
         require(ownerOf(positionId) == msg.sender, "you do not own this position");
         require(amount > 0, "withdrawing 0 amount");
         PositionInfo storage position = positionInfo[pid][positionId];
-=======
-    function emergencyWithdraw(uint256 positionId) public {
-        PositionInfo storage position = positionInfo[positionId];
->>>>>>> bb4e9aee
         uint256 amount = position.amount;
         address to = ownerOf(positionId);
         uint pid = position.poolId;
