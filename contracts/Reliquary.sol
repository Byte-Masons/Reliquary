--- conflicted
+++ resolved
@@ -524,16 +524,6 @@
             );
         }
 
-<<<<<<< HEAD
-        _shiftLevelBalances(
-            vars.fromLevel,
-            vars.oldToLevel,
-            vars.newToLevel,
-            vars.poolId,
-            amount,
-            vars.toAmount,
-            vars.newToAmount
-=======
         ReliquaryLogic._shiftLevelBalances(
             ReliquaryLogic.shiftBalancesVars(
                 vars.fromLevel,
@@ -545,7 +535,6 @@
                 vars.newToAmount
             ),
             levels
->>>>>>> e9049c85
         );
 
         emit ReliquaryEvents.Shift(fromId, toId, amount);
