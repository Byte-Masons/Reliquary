import {Oath, NFTDescriptor, EighthRoot} from './../types';
import {SignerWithAddress} from '@nomiclabs/hardhat-ethers/signers';
import {network, ethers, waffle, artifacts} from 'hardhat';
import {expect} from 'chai';
import {Artifact} from 'hardhat/types';
import {deployContract} from 'ethereum-waffle';
import {Signer} from 'ethers';

const {deployChef, getPoolCount, addPool} = require('../src/Reliquary.js');

let owner: SignerWithAddress, alice: SignerWithAddress, bob: SignerWithAddress;
let lp: Oath, oath: Oath;
let curve: EighthRoot;

const deployOath = async (deployer: Signer, tokenName: string, tokenSymbol: string) => {
  const artifact: Artifact = await artifacts.readArtifact('Oath');
  const contract: Oath = <Oath>await deployContract(deployer, artifact, [tokenName, tokenSymbol]);
  return contract;
};

const deployNFTDescriptor = async (deployer: Signer) => {
  const artifact: Artifact = await artifacts.readArtifact('NFTDescriptor');
  const contract: NFTDescriptor = <NFTDescriptor>await deployContract(deployer, artifact);
  return contract;
};

const deployEighthRootCurve = async (deployer: Signer) => {
  const artifact: Artifact = await artifacts.readArtifact('Sigmoid');
  const contract: EighthRoot = <EighthRoot>await deployContract(deployer, artifact);
  return contract;
};

describe('Reliquary', function () {
  beforeEach(async function () {
    [owner, alice, bob] = await ethers.getSigners();

    oath = await deployOath(owner, 'Oath', 'OATH');
    lp = await deployOath(owner, 'LP Token', 'LPT');
    await lp.mint(owner.address, ethers.utils.parseEther('1000'));

    curve = await deployEighthRootCurve(owner);

    const nftDescriptor: NFTDescriptor = await deployNFTDescriptor(owner);
    this.chef = await deployChef(oath.address, nftDescriptor.address);
    await oath.mint(this.chef.address, ethers.utils.parseEther('100000000'));
    //const Rewarder = await ethers.getContractFactory("RewarderMock");
    //this.rewarder = await Rewarder.deploy(1, oath.address, this.chef.address);
  });

  describe('PoolLength', function () {
    it('PoolLength should execute', async function () {
      await addPool(this.chef.address, 100, lp.address, ethers.constants.AddressZero, curve.address);
      expect(await getPoolCount(this.chef.address)).to.be.equal(1);
    });
  });

  describe('ModifyPool', function () {
    it('Should emit event LogPoolModified', async function () {
      await addPool(this.chef.address, 100, lp.address, ethers.constants.AddressZero, curve.address);
      await expect(this.chef.modifyPool(0, 100, ethers.constants.AddressZero, curve.address, false, false)).to.emit(
        this.chef,
        'LogPoolModified',
      );
      await expect(this.chef.modifyPool(0, 100, oath.address, curve.address, true, false))
        .to.emit(this.chef, 'LogPoolModified')
        .withArgs(0, 100, oath.address, curve.address);
    });

    it('Should revert if invalid pool', async function () {
      await expect(this.chef.modifyPool(0, 100, ethers.constants.AddressZero, curve.address, false, false)).to.be
        .reverted;
    });
  });

  describe('PendingOath', function () {
    it('PendingOath should equal ExpectedOath', async function () {
      await addPool(this.chef.address, 1, lp.address, ethers.constants.AddressZero, curve.address);
      await lp.approve(this.chef.address, ethers.utils.parseEther('1000'));
      await this.chef.createRelicAndDeposit(alice.address, 0, ethers.utils.parseEther('1'));
      await network.provider.send('evm_increaseTime', [31557600]);
      await network.provider.send('evm_mine');
      await this.chef.updatePool(0);
      await network.provider.send('evm_mine');
      const firstOwnedToken = await this.chef.tokenOfOwnerByIndex(alice.address, 0);
<<<<<<< HEAD
      const imageB64: String = String(
        Buffer.from((
        await this.chef.tokenURI(firstOwnedToken)).
        replace('data:application/json;base64,', ''),
        'base64').toString().
        split(',').pop());
      const html: String = Buffer.from(imageB64.substr(0, imageB64.length - 2), 'base64').toString();
      console.log(html);
      const pendingOath = await this.chef.pendingOath(0, firstOwnedToken);
=======
      const pendingOath = await this.chef.pendingOath(firstOwnedToken);
>>>>>>> 54fdf61b
      expect(pendingOath).to.equal(ethers.BigNumber.from('3155760200000000000')); //(31557600 + 2) * 100000000000
    });
  });

  describe('MassUpdatePools', function () {
    it('Should call updatePool', async function () {
      await addPool(this.chef.address, 1, lp.address, ethers.constants.AddressZero, curve.address);
      await network.provider.send('evm_mine');
      await expect(this.chef.massUpdatePools([0])).to.emit(this.chef, 'LogUpdatePool');
    });

    it('Updating invalid pools should fail', async function () {
      await expect(this.chef.massUpdatePools([0, 1000, 10000])).to.be.reverted;
    });
  });

  describe('AddPool', function () {
    it('Should add pool with reward token multiplier', async function () {
      await expect(this.chef.addPool(10, lp.address, ethers.constants.AddressZero, curve.address))
        .to.emit(this.chef, 'LogPoolAddition')
        .withArgs(0, 10, lp.address, ethers.constants.AddressZero, curve.address);
    });
  });

  describe('UpdatePool', function () {
    it('Should emit event LogUpdatePool', async function () {
      await addPool(this.chef.address, 1, lp.address, ethers.constants.AddressZero, curve.address);
      await network.provider.send('evm_mine');
      await expect(this.chef.updatePool(0))
        .to.emit(this.chef, 'LogUpdatePool')
        .withArgs(
          0,
          (
            await this.chef.poolInfo(0)
          ).lastRewardTime,
          await lp.balanceOf(this.chef.address),
          (
            await this.chef.poolInfo(0)
          ).accOathPerShare,
        );
    });
  });

  describe('Deposit', function () {
    it('Depositing 1', async function () {
      await addPool(this.chef.address, 10, lp.address, ethers.constants.AddressZero, curve.address);
      await lp.approve(this.chef.address, 10);
      await expect(this.chef.createRelicAndDeposit(alice.address, 0, 1))
        .to.emit(this.chef, 'Deposit')
        .withArgs(owner.address, 0, 1, alice.address, 0);
    });

    it('Depositing into non-existent pool should fail', async function () {
      await expect(this.chef.createRelicAndDeposit(alice.address, 1001, 1)).to.be.reverted;
    });
  });

  describe('Withdraw', function () {
    it('Withdraw 1', async function () {
      await addPool(this.chef.address, 10, lp.address, ethers.constants.AddressZero, curve.address);
      await lp.approve(this.chef.address, 10);
      await this.chef.createRelicAndDeposit(alice.address, 0, 1);
      const firstOwnedToken = await this.chef.tokenOfOwnerByIndex(alice.address, 0);
      await expect(this.chef.connect(alice).withdraw(1, firstOwnedToken))
        .to.emit(this.chef, 'Withdraw')
        .withArgs(alice.address, 0, 1, alice.address, firstOwnedToken);
    });
  });

  describe('Harvest', function () {
    it('Should give back the correct amount of RELIC', async function () {
      await addPool(this.chef.address, 1, lp.address, ethers.constants.AddressZero, curve.address);
      await lp.approve(this.chef.address, ethers.utils.parseEther('1000'));
      await this.chef.createRelicAndDeposit(alice.address, 0, ethers.utils.parseEther('1'));
      await network.provider.send('evm_increaseTime', [31557600]);
      await network.provider.send('evm_mine');
      const firstOwnedToken = await this.chef.tokenOfOwnerByIndex(alice.address, 0);

      await this.chef.connect(alice).harvest(firstOwnedToken);
      const balance = await oath.balanceOf(alice.address);
      expect(balance).to.equal(ethers.BigNumber.from('3155760100000000000')); // (31557600 + 1) * 100000000000
    });
  });

  describe('EmergencyWithdraw', function () {
    it('Should emit event EmergencyWithdraw', async function () {
      await addPool(this.chef.address, 10, lp.address, ethers.constants.AddressZero, curve.address);
      await lp.approve(this.chef.address, 10);
      await this.chef.createRelicAndDeposit(alice.address, 0, 1);
    });
  });
});<|MERGE_RESOLUTION|>--- conflicted
+++ resolved
@@ -82,7 +82,6 @@
       await this.chef.updatePool(0);
       await network.provider.send('evm_mine');
       const firstOwnedToken = await this.chef.tokenOfOwnerByIndex(alice.address, 0);
-<<<<<<< HEAD
       const imageB64: String = String(
         Buffer.from((
         await this.chef.tokenURI(firstOwnedToken)).
@@ -91,10 +90,7 @@
         split(',').pop());
       const html: String = Buffer.from(imageB64.substr(0, imageB64.length - 2), 'base64').toString();
       console.log(html);
-      const pendingOath = await this.chef.pendingOath(0, firstOwnedToken);
-=======
       const pendingOath = await this.chef.pendingOath(firstOwnedToken);
->>>>>>> 54fdf61b
       expect(pendingOath).to.equal(ethers.BigNumber.from('3155760200000000000')); //(31557600 + 2) * 100000000000
     });
   });
